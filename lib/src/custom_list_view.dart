--- conflicted
+++ resolved
@@ -52,17 +52,7 @@
     this.listViewController,
     this.scrollController,
     this.controller,
-<<<<<<< HEAD
   })  : assert(adapter != null || itemCount != null),
-=======
-  })  : assert(itemBuilder != null),
-        assert(adapter != null || itemCount != null),
-        assert(debounceDuration != null),
-        assert(distanceToLoadMore != null),
-        assert(paginationMode != null),
-        assert(initialOffset != null),
-        assert(controller == null || scrollController == null),
->>>>>>> a0bb8c4d
         this.itemExtend = separatorBuilder == null ? itemExtend : null,
         super(key: key);
 
@@ -137,15 +127,11 @@
   final CustomListViewController listViewController;
 
   /// Scroll controller
-<<<<<<< HEAD
-  final ScrollController? controller;
-=======
-  final ScrollController scrollController;
+  final ScrollController? scrollController;
 
   @Deprecated(
       'The controller property has been deprecated. Use scrollController instead.')
   final ScrollController controller;
->>>>>>> a0bb8c4d
 
   @override
   CustomListViewState createState() => CustomListViewState();
